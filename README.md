<<<<<<< HEAD
# ✂ css-tailor
[![Build Status](https://secure.travis-ci.org/kamranahmedse/css-tailor.png?branch=master)](https://travis-ci.org/kamranahmedse/css-tailor)
=======
# css-tailor  
[![Build Status](https://secure.travis-ci.org/kamranahmedse/css-tailor.svg?branch=master)](https://travis-ci.org/kamranahmedse/css-tailor) ![Package Version](https://badge.fury.io/js/css-tailor.svg)

>>>>>>> ebc4663c
> Automatically generate CSS from your HTML classes

Utility that turns the classes applied upon the **DOM elements to CSS**. So that you don't have to manually write the CSS for those minor UI enhancements like increasing the padding, adding a little margin, changing the font size, applying a border radius, pumping up the line-height a bit etc.

## Usage

> All you have to do is specify the CSS class on an element: CSS will be generated and written to a CSS file of your liking or returned for any programmatical use.

All you have to do is specify any HTML class as follows

```
[formula][value][unit] # If you donot provide the unit, `px` will be used.
```

For example; `mt25` translates to `margin-top: 25px`, `fs14px` to `font-size: 14px;` etc.

The list of supported formulae and examples is given below

## Supported Formulae

Currently supported styles are as follows.

| Formula | CSS Property     | Example Usage                                    |
|---------|------------------|--------------------------------------------------|
| `p`     | `padding`        | `p10` will translate to `padding: 10px`          |
| `pt`    | `padding-top`    | `pt20` will translate to `padding-top: 20px;`    |
| `pb`    | `padding-bottom` | `pb10` will translate to `padding-bottom: 10px;` |
| `pr`    | `padding-right`  | `pr20` will translate to `padding-right: 20px;`  |
| `pl`    | `padding-left`   | `pl23` will translate to `padding-left: 23px;`   |
| `m`     | `margin`         | `m20` will translate to `margin: 20px`           |
| `mt`    | `margin-top`     | `mt20` will translate to `margin-top: 20px;`     |
| `mb`    | `margin-bottom`  | `mb20` will translate to `margin-bottom: 20px;`  |
| `ml`    | `margin-left`    | `ml50` will translate to `margin-left: 50px;`    |
| `mr`    | `margin-right`   | `mr30` will translate to `margin-right: 30px;`   |
| `w`     | `width`          | `w200` will translate to `width: 200px`          |
| `h`     | `height`         | `h60` will translate to `height: 60px;`          |
| `br`    | `border-radius`  | `br5` will translate to `border-radius: 5px;`    |
| `fs`    | `font-size`      | `fs15` will translate to `font-size: 15px`       |
| `fw`    | `font-weight`    | `fw400` will translate to `font-weight: 400px`   |
| `lh`    | `line-height`    | `lh20em` will translate to `line-height: 20em`   |
| `t`     | `top`            | `t6` will translate to `top: 6px;`               |
| `l`     | `left`           | `l30` will translate to `left: 30px`             |
| `b`     | `bottom`         | `b20em` will translate to `bottom: 20em;`        |
| `r`     | `right`          | `r20em` will translate to `right: 20em;`         |


## Notes for Units

All the default CSS units are supported. You can specify it and relevant CSS unit will be used

- Units including `px, pt, em, p, vh, vw, vmin, ex, cm, in, mm, pc` will translate to the same unit in CSS
- If you don't provide any unit `px` will be used
- If you need `%` specify it as `p` e.g. `w50p` will get translated to `width: 50%`
- If no unit is needed, specify `n` e.g. `fw600n` will translate to `font-weight: 600`

## Install

> If you are looking for usage as a preprocessor, check [gulp-css-tailor](https://github.com/kamranahmedse/gulp-css-tailor)

```bash
$ npm install --save css-tailor
```

#### From a Directory

You can provide the path in the form of

- `string` Path to a single file or a directory
- `array` An array of directory paths, file paths or a mix of both the directory and file paths

```js
var tailor = require('css-tailor');

// Will generate the output file [if required] and return the generated CSS
var generatedCss = tailor.generatePathCss('resources/html/', options)
```

#### From HTML string

Also you can generate CSS from the HTML string

```js
var tailor = require('css-tailor');

// Will generate the output file [if required] and return the generated CSS
var generatedCss = tailor.generateCss('<html>...</html>', options)
```

**Options**
Both the functions above accept an object as a second argument having following options. (Values specified below are the defaults)

```js
var options = {
    tabSpacing: 4,          // Tab spacing for the formatted CSS
    outputPath: '',         // Path to the output file where CSS is to be generated
    minifyOutput: false,    // Whether to minify the output while generating CSS
    setImportant: false     // Will add the `!important` flag to all the CSS properties
};
```


## License

MIT &copy; [Kamran Ahmed](http://kamranahmed.info)<|MERGE_RESOLUTION|>--- conflicted
+++ resolved
@@ -1,11 +1,7 @@
-<<<<<<< HEAD
 # ✂ css-tailor
-[![Build Status](https://secure.travis-ci.org/kamranahmedse/css-tailor.png?branch=master)](https://travis-ci.org/kamranahmedse/css-tailor)
-=======
-# css-tailor  
+
 [![Build Status](https://secure.travis-ci.org/kamranahmedse/css-tailor.svg?branch=master)](https://travis-ci.org/kamranahmedse/css-tailor) ![Package Version](https://badge.fury.io/js/css-tailor.svg)
 
->>>>>>> ebc4663c
 > Automatically generate CSS from your HTML classes
 
 Utility that turns the classes applied upon the **DOM elements to CSS**. So that you don't have to manually write the CSS for those minor UI enhancements like increasing the padding, adding a little margin, changing the font size, applying a border radius, pumping up the line-height a bit etc.
@@ -94,7 +90,7 @@
 var generatedCss = tailor.generateCss('<html>...</html>', options)
 ```
 
-**Options**
+#### Options
 Both the functions above accept an object as a second argument having following options. (Values specified below are the defaults)
 
 ```js
